--- conflicted
+++ resolved
@@ -1,454 +1,451 @@
-import copy
-import math
-import time
-import pandas as pd
-import numpy as np
-from sklearn.ensemble import RandomForestClassifier
-from sklearn.linear_model import LogisticRegression
-from scipy.stats import entropy
-from matplotlib import pyplot as plt
-from sklearn.utils import shuffle
-import random
-from sklearn.metrics.pairwise import cosine_similarity
-from sklearn.metrics import pairwise_distances
-import warnings
-from sklearn.exceptions import ConvergenceWarning
-
-warnings.filterwarnings("ignore", category=ConvergenceWarning)
-plt.switch_backend('TkAgg')
-
-
-def generate_plot(accuracy_scores_dict):
-    """
-    Generate a plot for the accuracy scores
-    """
-    for criterion, accuracy_scores in accuracy_scores_dict.items():
-        plt.plot(range(1, len(accuracy_scores) + 1), accuracy_scores, label=criterion)
-
-    plt.xlabel('Iterations')
-    plt.ylabel('Accuracy')
-    plt.title('Accuracy Scores for Different Criteria')
-    plt.legend()
-    plt.grid(True)  # Optional: Adds gridlines to the plot
-    plt.show()
-
-
-class UCB:
-    def __init__(self, n_arms, c=1):
-        self.n_arms = n_arms
-        self.c = c
-        self.counts = np.zeros(n_arms)
-        self.mus = np.zeros(n_arms)
-        self.tot_rounds = 0
-
-    def choose_arm(self):
-        ucb = lambda mu_i, n_i, tot: mu_i + self.c * math.sqrt((math.log(self.tot_rounds) / n_i))
-        ucb_scores = [ucb(self.mus[i], self.counts[i], self.tot_rounds) for i in range(self.n_arms)]
-        return np.argmax(ucb_scores)
-
-    def update(self, arm, reward):
-        self.tot_rounds += 1
-        self.counts[arm] += 1
-        n = self.counts[arm]
-        self.mus[arm] = ((n - 1) / n) * self.mus[arm] + (1 / n) * reward
-
-
-class ActiveLearningPipeline:
-
-    def __init__(self, iterations, budget_per_iter, data_path, train_label_test_split: tuple):
-
-        self.model = None  # model
-
-        self.iterations = iterations
-        self.budget_per_iter = budget_per_iter
-
-        # read and prepare train data, data to label and test data
-        data_df = pd.read_csv(data_path)
-        data_df = shuffle(data_df, random_state=42)
-
-        labeled_df = data_df.iloc[:train_label_test_split[0]]
-        unlabeled_df = data_df.iloc[train_label_test_split[0]:train_label_test_split[1]]
-        test_df = data_df.iloc[train_label_test_split[1]:train_label_test_split[2]]
-
-        labeled_data = {'x': [np.array(row) for row in labeled_df.drop('Diabetes', axis=1).to_numpy()],
-                        'y': np.array([l for l in labeled_df['Diabetes']])}
-
-        unlabeled_data = {'x': [np.array(row) for row in unlabeled_df.drop('Diabetes', axis=1).to_numpy()],
-                          'y': np.array([l for l in unlabeled_df['Diabetes']])}
-
-        test_data = {'x': [np.array(row) for row in test_df.drop('Diabetes', axis=1).to_numpy()],
-                     'y': np.array([l for l in test_df['Diabetes']])}
-
-        self.data = {'labeled_data': labeled_data, 'unlabeled_data': unlabeled_data, 'test_data': test_data}
-        self.copy_data = {}
-
-        self.features = np.array(data_df.drop('Diabetes', axis=1).columns)
-
-    " Auxiliary methods "
-
-    def get_data_copy(self):
-        labeled_data_x = copy.deepcopy(self.data['labeled_data']['x'])
-        labeled_data_y = copy.deepcopy(self.data['labeled_data']['y'])
-
-        unlabeled_data_x = copy.deepcopy(self.data['unlabeled_data']['x'])
-        unlabeled_data_y = copy.deepcopy(self.data['unlabeled_data']['y'])
-
-        test_data_x = copy.deepcopy(self.data['test_data']['x'])
-        test_data_y = copy.deepcopy(self.data['test_data']['y'])
-
-        return labeled_data_x, labeled_data_y, unlabeled_data_x, unlabeled_data_y, test_data_x, test_data_y
-
-    " Sampling Methods "
-
-    # TODO:
-    #   - maybe send n_select instead of computing it (for MAB could use n_select = 1)
-
-    def _random_sampling(self, predicted_probabilities):
-        pool_size = len(predicted_probabilities)
-        to_label_size = pool_size
-        n_select = min(self.budget_per_iter, to_label_size)
-        # Randomly select n_select indices without replacement
-        selected_indices = random.sample(range(to_label_size), n_select)
-
-        return selected_indices
-
-    def _uncertainty_sampling(self, predicted_probabilities):
-        to_label_size = len(predicted_probabilities)
-        n_select = min(self.budget_per_iter, to_label_size)
-        uncertainties = entropy(predicted_probabilities.T)
-        selected_indices = np.argsort(uncertainties)[-n_select:].astype(int).tolist()
-        selected_indices = [i for i in reversed(selected_indices)]
-
-        return selected_indices
-
-    def _diversity_sampling(self, _):
-        # Randomly select a subset of the data to limit memory usage
-        subset_size = 5000
-        if len(self.copy_data['unlabeled_data']['x']) > subset_size:
-            indices = np.random.choice(len(self.copy_data['unlabeled_data']['x']), subset_size, replace=False)
-            sampled_data = [self.copy_data['unlabeled_data']['x'][i] for i in indices]
-        else:
-            sampled_data = self.copy_data['unlabeled_data']['x']
-
-        # Calculate pairwise distances between samples
-        distance_matrix = pairwise_distances(np.array(sampled_data, dtype=np.float32))
-
-        # Greedily select samples to maximize diversity
-        selected_indices = []
-        while len(selected_indices) < self.budget_per_iter:
-            if not selected_indices:
-                # Start with a random sample
-                selected_indices.append(np.random.choice(range(subset_size)))
-            else:
-                # Calculate the minimum distance of each sample to already selected ones
-                min_distances = np.min(distance_matrix[:, selected_indices], axis=1)
-                # Select the sample with the maximum minimum distance
-                next_index = np.argmax(min_distances)
-                selected_indices.append(next_index)
-        return selected_indices
-
-    def _density_weighted_uncertainty_sampling(self, predicted_probabilities):
-        uncertainties = entropy(predicted_probabilities.T)
-        # Calculate sample density in the feature space
-        subset_size = 5000
-        if len(self.copy_data['unlabeled_data']['x']) > subset_size:
-            indices = np.random.choice(len(self.copy_data['unlabeled_data']['x']), subset_size, replace=False)
-            sampled_data = [self.copy_data['unlabeled_data']['x'][i] for i in indices]
-            sampled_predicted_probabilities = self.model.predict_proba(sampled_data)
-            uncertainties = entropy(sampled_predicted_probabilities.T)
-        else:
-            sampled_data = self.copy_data['unlabeled_data']['x']
-        distances = pairwise_distances(np.array(sampled_data, dtype=np.float32))
-        densities = np.sum(np.exp(-distances), axis=1)  # Higher density for closer points
-
-        # Combine uncertainty and density
-        combined_scores = uncertainties * densities
-        selected_indices = list(np.argsort(combined_scores)[-self.budget_per_iter:])
-        return selected_indices
-
-    def _margin_sampling(self, predicted_probabilities):
-        # Calculate the margin between the top two probabilities
-        sorted_probs = np.sort(predicted_probabilities, axis=1)
-        margins = sorted_probs[:, -1] - sorted_probs[:, -2]
-
-        # Select samples with the smallest margins (closest to the decision boundary)
-        selected_indices = list(np.argsort(margins)[:self.budget_per_iter])
-        return selected_indices
-
-    def qbc_sampling(self, _):
-        def train_committee(X, y, n_models):
-            """
-            Receives a dataset X and labels Y, sub-samples from them and trains `n_models` different logistic regression models.
-            """
-            # Create a list for the committe of models
-            models = []
-            total_samples = X.shape[0]
-            for _ in range(n_models):
-                # Create a model
-                model = LogisticRegression(max_iter=200)
-
-                # Sample self.budget_per_iter of the dataset
-                sampled_indices = np.random.choice(total_samples, size=self.budget_per_iter, replace=False)
-                X_sampled = X[sampled_indices]
-                Y_sampled = y[sampled_indices]
-
-                # Train the model
-                model.fit(X_sampled, Y_sampled)
-
-                # Save the trained model
-                models.append(model)
-            return models
-
-        def qbc_disagreement(models, X_unlabeled):
-            """
-            Recieves a list of models and unlabeled data and via Query-By-Committee returns the entropy for all the predictions
-            """
-            n_models = len(models)
-            # Create a variable to store the predictions of the committee
-            predictions = np.zeros((n_models, X_unlabeled.shape[0]))
-            # Get the predicted label from each model in the committe
-            for i, member in enumerate(models):
-                predictions[i] = member.predict(X_unlabeled)
-            # Tally the votes - for each label, count how many models classifed each sample as that label
-            vote_counts = np.apply_along_axis(
-                lambda x: np.bincount(x.astype(int), minlength=2),
-                axis=0,
-                arr=predictions,
-            )
-            # Calculate the vote entropy as seen in the QBC formula
-            vote_entropy = -np.sum((vote_counts / n_models) * np.log(vote_counts / n_models + 1e-10), axis=0)
-            return vote_entropy
-
-        n_select_per_iteration = self.budget_per_iter
-        n_models = 7
-
-        X_labeled = np.array(self.copy_data['labeled_data']['x'])
-        y_labeled = np.array(self.copy_data['labeled_data']['y'])
-        X_unlabeled = np.array(self.copy_data['unlabeled_data']['x'])
-
-        # Train the committee of models
-        models = train_committee(X_labeled, y_labeled, n_models)
-        # Calculate disagreement
-        disagreements = qbc_disagreement(models, X_unlabeled)
-        # Select the samples with the highest disagreement
-        selected_indices = np.argsort(disagreements)[-n_select_per_iteration:]
-        return selected_indices
-
-    def risk_based_sampling(self, y_pred):
-        # Calculate uncertainty (entropy)
-        uncertainties = entropy(y_pred.T)
-
-        # Extract important feature columns (BMI, Smoking, Heart Disease...)
-        features_list = list(self.features)
-        bmi_index = features_list.index('BMI')
-        elderly_age1_index = features_list.index('Age_Category_80+')
-        elderly_age2_index = features_list.index('Age_Category_75-79')
-        elderly_age3_index = features_list.index('Age_Category_70-74')
-        heart_disease_index = features_list.index('Heart_Disease')
-        smoking_history_index = features_list.index('Smoking_History')
-        health_condition1_index = features_list.index('General_Health_Excellent')
-        health_condition2_index = features_list.index('General_Health_Fair')
-        health_condition3_index = features_list.index('General_Health_Good')
-        health_condition4_index = features_list.index('General_Health_Poor')
-        health_condition5_index = features_list.index('General_Health_Very Good')
-        arthritis_index = features_list.index('Arthritis')
-        exercise_index = features_list.index('Exercise')
-        sex_index = features_list.index('Sex')
-        skin_cancer_index = features_list.index('Skin_Cancer')
-
-        # Compute risk score: higher BMI, older age, presence of heart disease or smoking history increase risk
-        unlabeled_x = np.array(self.copy_data['unlabeled_data']['x'])
-        bmi_normalized = (unlabeled_x[:, bmi_index] - 15) / (40 - 15)  # Rescale BMI to 0-1 range
-        risk_scores = (bmi_normalized * 0.3 +  # Weight BMI more
-                       (unlabeled_x[:, elderly_age1_index] +  # Age contributes as well
-                        unlabeled_x[:, elderly_age2_index] +
-                        unlabeled_x[:, elderly_age3_index]) * 0.1 +
-                       unlabeled_x[:, heart_disease_index] * 0.3 +  # Heart Disease
-                       unlabeled_x[:, smoking_history_index] * 0.1 +  # Smoking History
-                       (unlabeled_x[:, health_condition1_index] +
-                        unlabeled_x[:, health_condition2_index] +
-                        unlabeled_x[:, health_condition3_index] +
-                        unlabeled_x[:, health_condition4_index] +
-                        unlabeled_x[:, health_condition5_index]) * 0.1 +
-                       unlabeled_x[:, arthritis_index] * 0.1)
-        # Combine uncertainty and risk score
-        combined_scores = (0.5 * uncertainties) + (0.5 * risk_scores)
-        # Select samples with the highest combined score
-        selected_indices = np.argsort(combined_scores)[-self.budget_per_iter:]
-        return list(selected_indices)
-
-    def metropolis_hastings_sampling(self, predicted_probabilities):
-        if len(predicted_probabilities.shape) > 1:
-            predicted_probabilities = np.max(predicted_probabilities, axis=1)
-        proposal_std = 0.1
-        num_data = len(predicted_probabilities)
-        selected_indices = []
-        # Start with a random initial index
-        current_index = np.random.randint(0, num_data)
-        selected_indices.append(current_index)
-        while len(selected_indices) < self.budget_per_iter:
-            # Propose a new index by adding Gaussian noise to the current index
-            proposed_index = int(current_index + np.random.normal(0, proposal_std) * num_data)
-            proposed_index = np.clip(proposed_index, 0, num_data - 1)
-
-            # Acceptance criterion: higher probabilities are preferred
-            acceptance_ratio = min(
-                1,
-                predicted_probabilities[proposed_index] / predicted_probabilities[current_index]
-            )
-            # Accept or reject the proposal
-            if np.random.rand() < acceptance_ratio:
-                selected_indices.append(proposed_index)
-                current_index = proposed_index
-        return list(set(selected_indices))
-
-    def thompson_sampling(self, predicted_probabilities):
-        y_true = self.copy_data['unlabeled_data']['y']
-        num_data = len(predicted_probabilities)
-        selected_indices = []
-
-        # Initialize success/failure counts for each sample
-        successes = np.ones(num_data)  # Start with prior of 1 success
-        failures = np.ones(num_data)  # Start with prior of 1 failure
-
-        for _ in range(self.budget_per_iter):
-            # Draw a sample for each index from the Beta distribution
-            samples = np.random.beta(successes + 1, failures + 1)
-            # Select the index with the highest sampled probability
-            chosen_index = np.argmax(samples)
-            selected_indices.append(chosen_index)
-            # Update success/failure counts based on actual reward
-            if y_true[chosen_index] == 1:
-                successes[chosen_index] += 1
-            else:
-                failures[chosen_index] += 1
-        return list(set(selected_indices))
-
-    " Multi armed bandit pipline "
-
-    def MAB_pipeline(self, mab, predicted_probabilities):
-
-        def get_reward(pred_probs, real, epsilon=1e-3):
-            return -math.log(pred_probs[real] + epsilon)
-
-        mab = UCB(9)
-
-        sampling_method = [self._random_sampling, self._uncertainty_sampling, self._diversity_sampling,
-                           self._density_weighted_uncertainty_sampling, self._margin_sampling, self.risk_based_sampling,
-                           self.qbc_sampling, self.metropolis_hastings_sampling, self.thompson_sampling]
-        sm_rankings = {sm.__name__: list(sm(predicted_probabilities)) for sm in sampling_method}
-        chosen_samples = set()
-
-        # 1 - initial step - choose each arm once
-        for arm_idx, sm in enumerate(sampling_method):
-            chosen_ind = sm_rankings[sm.__name__].pop(0)
-            chosen_samples.add(chosen_ind)
-            reward = get_reward(predicted_probabilities[chosen_ind], self.data['unlabeled_data']['y'][chosen_ind])
-            mab.update(arm_idx, reward)
-
-        # 2 - start exploration/exploitation
-        while len(chosen_samples) != self.budget_per_iter:
-            chosen_arm = mab.choose_arm()
-            chosen_sample_ind = sm_rankings[sampling_method[chosen_arm].__name__].pop(0)
-            chosen_samples.add(chosen_sample_ind)
-            reward = get_reward(predicted_probabilities[chosen_sample_ind],
-                                self.data['unlabeled_data']['y'][chosen_sample_ind])
-            mab.update(chosen_arm, reward)
-
-        return list(chosen_samples)
-
-    " Main Method "
-
-    def run_pipeline(self, selection_criterion):
-        """ Run the active learning pipeline """
-
-        # labeled_data_x, labeled_data_y, unlabeled_data_x, unlabeled_data_y, test_data_x, test_data_y = \
-        #     self.get_data_copy()
-
-        self.copy_data = copy.deepcopy(self.data)
-
-        mab = UCB(6)
-
-        accuracy_scores = []
-        for iteration in range(self.iterations):
-            print(iteration)
-
-            if len(self.copy_data['unlabeled_data']['y']) < self.budget_per_iter:
-                break
-
-            # 1. create and fit model on available train data
-            train_x, train_y = self.copy_data['labeled_data']['x'], self.copy_data['labeled_data']['y']
-            self.model = LogisticRegression(random_state=42, max_iter=1000)
-            # self.model = RandomForestClassifier(n_estimators=25, max_depth=5, random_state=42)
-            self.model.fit(train_x, train_y)
-
-            # 2. predict unlabeled data and choose samples to label (get probabilities, not predicted labels)
-            unlabeled_x = self.copy_data['unlabeled_data']['x']
-            y_pred = self.model.predict_proba(unlabeled_x)
-
-            # 3. choose data to be labeled
-            if selection_criterion == 'random':
-                add_to_train_indices = self._random_sampling(y_pred)
-            elif selection_criterion == 'uncertainty':
-                add_to_train_indices = self._uncertainty_sampling(y_pred)
-            # elif selection_criterion == 'worst_similarity':
-            #     add_to_train_indices = self._worst_similarity_sampling(y_pred)
-
-            elif selection_criterion == 'diversity':
-                add_to_train_indices = self._diversity_sampling(y_pred)
-            elif selection_criterion == 'density_weighted_uncertainty':
-                add_to_train_indices = self._density_weighted_uncertainty_sampling(y_pred)
-            elif selection_criterion == 'margin':
-                add_to_train_indices = self._margin_sampling(y_pred)
-            elif selection_criterion == 'risk_based':
-                add_to_train_indices = self.risk_based_sampling(y_pred)
-            elif selection_criterion == 'QBC':
-                add_to_train_indices = self.qbc_sampling(y_pred)
-            elif selection_criterion == 'metropolis_hastings':
-                add_to_train_indices = self.metropolis_hastings_sampling(y_pred)
-            elif selection_criterion == 'thompson':
-                add_to_train_indices = self.thompson_sampling(y_pred)
-            elif selection_criterion == 'MAB':
-                add_to_train_indices = self.MAB_pipeline(mab, y_pred)
-            else:
-                raise RuntimeError("unknown method")
-
-            for idx in sorted(add_to_train_indices, reverse=True):
-                self.copy_data['labeled_data']['x'].append(self.copy_data['unlabeled_data']['x'].pop(idx))
-                self.copy_data['labeled_data']['y'] = np.append(self.copy_data['labeled_data']['y'],
-                                                                self.copy_data['unlabeled_data']['y'][idx])
-                self.copy_data['unlabeled_data']['y'] = np.delete(self.copy_data['unlabeled_data']['y'], idx)
-
-            # 4. Compute accuracy
-            test_x, test_y = self.copy_data['test_data']['x'], self.copy_data['test_data']['y']
-            y_pred = self.model.predict(test_x)
-            accuracy = np.mean(y_pred == test_y)
-            accuracy = round(float(accuracy), 3)
-            accuracy_scores.append(accuracy)
-
-        return accuracy_scores
-
-
-if __name__ == '__main__':
-
-<<<<<<< HEAD
-    al = ActiveLearningPipeline(iterations=10, budget_per_iter=400, data_path=r"converted_data.csv",
-                                train_label_test_split=(1000, 5000, 5500))
-=======
-    feature_of_interest = 'Diabetes'
-
-    al = ActiveLearningPipeline(feature_of_interest, iterations=10, budget_per_iter=400, data_path=r"converted_data.csv",
-                                train_label_test_split=(0.3, 0.6, 0.1))
->>>>>>> 554f1cb6
-
-    # sampling_methods_to_try = ['diversity', 'density_weighted_uncertainty',
-    #                            'margin', 'risk_based', 'random', 'uncertainty', 'MAB']
-    sampling_methods_to_try = ['MAB', 'thompson', 'QBC', 'risk_based', 'random']
-
-    methods_performance = {}
-    for sm in sampling_methods_to_try:
-        print("=" * 10, sm, "=" * 10)
-        sm_result = al.run_pipeline(selection_criterion=sm)
-        methods_performance[sm] = sm_result
-
-    generate_plot(methods_performance)
+import copy
+import math
+import time
+import pandas as pd
+import numpy as np
+from sklearn.ensemble import RandomForestClassifier
+from sklearn.linear_model import LogisticRegression
+from scipy.stats import entropy
+from matplotlib import pyplot as plt
+from sklearn.utils import shuffle
+import random
+from sklearn.metrics.pairwise import cosine_similarity
+from sklearn.metrics import pairwise_distances
+import warnings
+from sklearn.exceptions import ConvergenceWarning
+
+warnings.filterwarnings("ignore", category=ConvergenceWarning)
+plt.switch_backend('TkAgg')
+
+
+def generate_plot(accuracy_scores_dict):
+    """
+    Generate a plot for the accuracy scores
+    """
+    for criterion, accuracy_scores in accuracy_scores_dict.items():
+        plt.plot(range(1, len(accuracy_scores) + 1), accuracy_scores, label=criterion)
+
+    plt.xlabel('Iterations')
+    plt.ylabel('Accuracy')
+    plt.title('Accuracy Scores for Different Criteria')
+    plt.legend()
+    plt.grid(True)  # Optional: Adds gridlines to the plot
+    plt.show()
+
+
+class UCB:
+    def __init__(self, n_arms, c=1):
+        self.n_arms = n_arms
+        self.c = c
+        self.counts = np.zeros(n_arms)
+        self.mus = np.zeros(n_arms)
+        self.tot_rounds = 0
+
+    def choose_arm(self):
+        ucb = lambda mu_i, n_i, tot: mu_i + self.c * math.sqrt((math.log(self.tot_rounds) / n_i))
+        ucb_scores = [ucb(self.mus[i], self.counts[i], self.tot_rounds) for i in range(self.n_arms)]
+        return np.argmax(ucb_scores)
+
+    def update(self, arm, reward):
+        self.tot_rounds += 1
+        self.counts[arm] += 1
+        n = self.counts[arm]
+        self.mus[arm] = ((n - 1) / n) * self.mus[arm] + (1 / n) * reward
+
+
+class ActiveLearningPipeline:
+
+    def __init__(self, feature_of_interest, iterations, budget_per_iter, data_path, train_label_test_split: tuple):
+
+        self.model = None
+        self.iterations = iterations
+        self.budget_per_iter = budget_per_iter
+
+        # read and prepare train data, data to label and test data
+        data_df = pd.read_csv(data_path)
+        data_df = shuffle(data_df, random_state=42)
+
+        # Convert train_label_test_split from percentages to row indices
+        total_rows = len(data_df)
+        train_size = int(total_rows * train_label_test_split[0])
+        label_size = int(total_rows * train_label_test_split[1])
+        test_size = int(total_rows * train_label_test_split[2])
+        # Split data into train, label, and test sets
+        labeled_df = data_df.iloc[:train_size]
+        unlabeled_df = data_df.iloc[train_size:train_size + label_size]
+        test_df = data_df.iloc[train_size + label_size:train_size + label_size + test_size]
+
+        labeled_data = {'x': [np.array(row) for row in labeled_df.drop(feature_of_interest, axis=1).to_numpy()],
+                        'y': np.array([l for l in labeled_df[feature_of_interest]])}
+
+        unlabeled_data = {'x': [np.array(row) for row in unlabeled_df.drop(feature_of_interest, axis=1).to_numpy()],
+                          'y': np.array([l for l in unlabeled_df[feature_of_interest]])}
+
+        test_data = {'x': [np.array(row) for row in test_df.drop(feature_of_interest, axis=1).to_numpy()],
+                     'y': np.array([l for l in test_df[feature_of_interest]])}
+
+        self.data = {'labeled_data': labeled_data, 'unlabeled_data': unlabeled_data, 'test_data': test_data}
+        self.copy_data = {}
+
+        self.features = np.array(data_df.drop(feature_of_interest, axis=1).columns)
+        self.sampling_methods = None
+
+    " Auxiliary methods "
+
+    def get_data_copy(self):
+        labeled_data_x = copy.deepcopy(self.data['labeled_data']['x'])
+        labeled_data_y = copy.deepcopy(self.data['labeled_data']['y'])
+
+        unlabeled_data_x = copy.deepcopy(self.data['unlabeled_data']['x'])
+        unlabeled_data_y = copy.deepcopy(self.data['unlabeled_data']['y'])
+
+        test_data_x = copy.deepcopy(self.data['test_data']['x'])
+        test_data_y = copy.deepcopy(self.data['test_data']['y'])
+
+        return labeled_data_x, labeled_data_y, unlabeled_data_x, unlabeled_data_y, test_data_x, test_data_y
+
+    " Sampling Methods "
+
+    # TODO:
+    #   - maybe send n_select instead of computing it (for MAB could use n_select = 1)
+
+    def _random_sampling(self, predicted_probabilities):
+        pool_size = len(predicted_probabilities)
+        to_label_size = pool_size
+        n_select = min(self.budget_per_iter, to_label_size)
+        # Randomly select n_select indices without replacement
+        selected_indices = random.sample(range(to_label_size), n_select)
+
+        return selected_indices
+
+    def _uncertainty_sampling(self, predicted_probabilities):
+        to_label_size = len(predicted_probabilities)
+        n_select = min(self.budget_per_iter, to_label_size)
+        uncertainties = entropy(predicted_probabilities.T)
+        selected_indices = np.argsort(uncertainties)[-n_select:].astype(int).tolist()
+        selected_indices = [i for i in reversed(selected_indices)]
+
+        return selected_indices
+
+    def _diversity_sampling(self, _):
+        # Randomly select a subset of the data to limit memory usage
+        subset_size = 5000
+        if len(self.copy_data['unlabeled_data']['x']) > subset_size:
+            indices = np.random.choice(len(self.copy_data['unlabeled_data']['x']), subset_size, replace=False)
+            sampled_data = [self.copy_data['unlabeled_data']['x'][i] for i in indices]
+        else:
+            sampled_data = self.copy_data['unlabeled_data']['x']
+
+        # Calculate pairwise distances between samples
+        distance_matrix = pairwise_distances(np.array(sampled_data, dtype=np.float32))
+
+        # Greedily select samples to maximize diversity
+        selected_indices = []
+        while len(selected_indices) < self.budget_per_iter:
+            if not selected_indices:
+                # Start with a random sample
+                selected_indices.append(np.random.choice(range(subset_size)))
+            else:
+                # Calculate the minimum distance of each sample to already selected ones
+                min_distances = np.min(distance_matrix[:, selected_indices], axis=1)
+                # Select the sample with the maximum minimum distance
+                next_index = np.argmax(min_distances)
+                selected_indices.append(next_index)
+        return selected_indices
+
+    def _density_weighted_uncertainty_sampling(self, predicted_probabilities):
+        uncertainties = entropy(predicted_probabilities.T)
+        # Calculate sample density in the feature space
+        subset_size = 5000
+        if len(self.copy_data['unlabeled_data']['x']) > subset_size:
+            indices = np.random.choice(len(self.copy_data['unlabeled_data']['x']), subset_size, replace=False)
+            sampled_data = [self.copy_data['unlabeled_data']['x'][i] for i in indices]
+            sampled_predicted_probabilities = self.model.predict_proba(sampled_data)
+            uncertainties = entropy(sampled_predicted_probabilities.T)
+        else:
+            sampled_data = self.copy_data['unlabeled_data']['x']
+        distances = pairwise_distances(np.array(sampled_data, dtype=np.float32))
+        densities = np.sum(np.exp(-distances), axis=1)  # Higher density for closer points
+
+        # Combine uncertainty and density
+        combined_scores = uncertainties * densities
+        selected_indices = list(np.argsort(combined_scores)[-self.budget_per_iter:])
+        return selected_indices
+
+    def _margin_sampling(self, predicted_probabilities):
+        # Calculate the margin between the top two probabilities
+        sorted_probs = np.sort(predicted_probabilities, axis=1)
+        margins = sorted_probs[:, -1] - sorted_probs[:, -2]
+
+        # Select samples with the smallest margins (closest to the decision boundary)
+        selected_indices = list(np.argsort(margins)[:self.budget_per_iter])
+        return selected_indices
+
+    def qbc_sampling(self, _):
+        def train_committee(X, y, n_models):
+            """
+            Receives a dataset X and labels Y, sub-samples from them and trains `n_models` different logistic regression models.
+            """
+            # Create a list for the committe of models
+            models = []
+            total_samples = X.shape[0]
+            for _ in range(n_models):
+                # Create a model
+                model = LogisticRegression(max_iter=200)
+
+                # Sample self.budget_per_iter of the dataset
+                sampled_indices = np.random.choice(total_samples, size=self.budget_per_iter, replace=False)
+                X_sampled = X[sampled_indices]
+                Y_sampled = y[sampled_indices]
+
+                # Train the model
+                model.fit(X_sampled, Y_sampled)
+
+                # Save the trained model
+                models.append(model)
+            return models
+
+        def qbc_disagreement(models, X_unlabeled):
+            """
+            Recieves a list of models and unlabeled data and via Query-By-Committee returns the entropy for all the predictions
+            """
+            n_models = len(models)
+            # Create a variable to store the predictions of the committee
+            predictions = np.zeros((n_models, X_unlabeled.shape[0]))
+            # Get the predicted label from each model in the committe
+            for i, member in enumerate(models):
+                predictions[i] = member.predict(X_unlabeled)
+            # Tally the votes - for each label, count how many models classifed each sample as that label
+            vote_counts = np.apply_along_axis(
+                lambda x: np.bincount(x.astype(int), minlength=2),
+                axis=0,
+                arr=predictions,
+            )
+            # Calculate the vote entropy as seen in the QBC formula
+            vote_entropy = -np.sum((vote_counts / n_models) * np.log(vote_counts / n_models + 1e-10), axis=0)
+            return vote_entropy
+
+        n_select_per_iteration = self.budget_per_iter
+        n_models = 7
+
+        X_labeled = np.array(self.copy_data['labeled_data']['x'])
+        y_labeled = np.array(self.copy_data['labeled_data']['y'])
+        X_unlabeled = np.array(self.copy_data['unlabeled_data']['x'])
+
+        # Train the committee of models
+        models = train_committee(X_labeled, y_labeled, n_models)
+        # Calculate disagreement
+        disagreements = qbc_disagreement(models, X_unlabeled)
+        # Select the samples with the highest disagreement
+        selected_indices = np.argsort(disagreements)[-n_select_per_iteration:]
+        return selected_indices
+
+    def risk_based_sampling(self, y_pred):
+        # Calculate uncertainty (entropy)
+        uncertainties = entropy(y_pred.T)
+
+        # Extract important feature columns (BMI, Smoking, Heart Disease...)
+        features_list = list(self.features)
+        bmi_index = features_list.index('BMI')
+        elderly_age1_index = features_list.index('Age_Category_80+')
+        elderly_age2_index = features_list.index('Age_Category_75-79')
+        elderly_age3_index = features_list.index('Age_Category_70-74')
+        heart_disease_index = features_list.index('Heart_Disease')
+        smoking_history_index = features_list.index('Smoking_History')
+        health_condition1_index = features_list.index('General_Health_Excellent')
+        health_condition2_index = features_list.index('General_Health_Fair')
+        health_condition3_index = features_list.index('General_Health_Good')
+        health_condition4_index = features_list.index('General_Health_Poor')
+        health_condition5_index = features_list.index('General_Health_Very Good')
+        arthritis_index = features_list.index('Arthritis')
+        exercise_index = features_list.index('Exercise')
+        sex_index = features_list.index('Sex')
+        skin_cancer_index = features_list.index('Skin_Cancer')
+
+        # Compute risk score: higher BMI, older age, presence of heart disease or smoking history increase risk
+        unlabeled_x = np.array(self.copy_data['unlabeled_data']['x'])
+        bmi_normalized = (unlabeled_x[:, bmi_index] - 15) / (40 - 15)  # Rescale BMI to 0-1 range
+        risk_scores = (bmi_normalized * 0.3 +  # Weight BMI more
+                       (unlabeled_x[:, elderly_age1_index] +  # Age contributes as well
+                        unlabeled_x[:, elderly_age2_index] +
+                        unlabeled_x[:, elderly_age3_index]) * 0.1 +
+                       unlabeled_x[:, heart_disease_index] * 0.3 +  # Heart Disease
+                       unlabeled_x[:, smoking_history_index] * 0.1 +  # Smoking History
+                       (unlabeled_x[:, health_condition1_index] +
+                        unlabeled_x[:, health_condition2_index] +
+                        unlabeled_x[:, health_condition3_index] +
+                        unlabeled_x[:, health_condition4_index] +
+                        unlabeled_x[:, health_condition5_index]) * 0.1 +
+                       unlabeled_x[:, arthritis_index] * 0.1)
+        # Combine uncertainty and risk score
+        combined_scores = (0.5 * uncertainties) + (0.5 * risk_scores)
+        # Select samples with the highest combined score
+        selected_indices = np.argsort(combined_scores)[-self.budget_per_iter:]
+        return list(selected_indices)
+
+    def metropolis_hastings_sampling(self, predicted_probabilities):
+        if len(predicted_probabilities.shape) > 1:
+            predicted_probabilities = np.max(predicted_probabilities, axis=1)
+        proposal_std = 0.1
+        num_data = len(predicted_probabilities)
+        selected_indices = []
+        # Start with a random initial index
+        current_index = np.random.randint(0, num_data)
+        selected_indices.append(current_index)
+        while len(selected_indices) < self.budget_per_iter:
+            # Propose a new index by adding Gaussian noise to the current index
+            proposed_index = int(current_index + np.random.normal(0, proposal_std) * num_data)
+            proposed_index = np.clip(proposed_index, 0, num_data - 1)
+
+            # Acceptance criterion: higher probabilities are preferred
+            acceptance_ratio = min(
+                1,
+                predicted_probabilities[proposed_index] / predicted_probabilities[current_index]
+            )
+            # Accept or reject the proposal
+            if np.random.rand() < acceptance_ratio:
+                selected_indices.append(proposed_index)
+                current_index = proposed_index
+        return list(set(selected_indices))
+
+    def thompson_sampling(self, predicted_probabilities):
+        y_true = self.copy_data['unlabeled_data']['y']
+        num_data = len(predicted_probabilities)
+        selected_indices = []
+
+        # Initialize success/failure counts for each sample
+        successes = np.ones(num_data)  # Start with prior of 1 success
+        failures = np.ones(num_data)  # Start with prior of 1 failure
+
+        for _ in range(self.budget_per_iter):
+            # Draw a sample for each index from the Beta distribution
+            samples = np.random.beta(successes + 1, failures + 1)
+            # Select the index with the highest sampled probability
+            chosen_index = np.argmax(samples)
+            selected_indices.append(chosen_index)
+            # Update success/failure counts based on actual reward
+            if y_true[chosen_index] == 1:
+                successes[chosen_index] += 1
+            else:
+                failures[chosen_index] += 1
+        return list(set(selected_indices))
+
+    " Multi armed bandit pipline "
+
+    def MAB_pipeline(self, mab, predicted_probabilities):
+
+        def get_reward(pred_probs, real, epsilon=1e-3):
+            return -math.log(pred_probs[real] + epsilon)
+
+        sm_rankings = {sm.__name__: list(sm(predicted_probabilities)) for sm in self.sampling_methods}
+        chosen_samples = set()
+
+        # 1 - initial step - choose each arm once
+        for arm_idx, sm in enumerate(self.sampling_methods):
+            chosen_ind = sm_rankings[sm.__name__].pop(0)
+            chosen_samples.add(chosen_ind)
+            reward = get_reward(predicted_probabilities[chosen_ind], self.data['unlabeled_data']['y'][chosen_ind])
+            mab.update(arm_idx, reward)
+
+        # 2 - start exploration/exploitation
+        while len(chosen_samples) != self.budget_per_iter:
+            chosen_arm = mab.choose_arm()
+            chosen_sample_ind = sm_rankings[self.sampling_methods[chosen_arm].__name__].pop(0)
+            chosen_samples.add(chosen_sample_ind)
+            reward = get_reward(predicted_probabilities[chosen_sample_ind],
+                                self.data['unlabeled_data']['y'][chosen_sample_ind])
+            mab.update(chosen_arm, reward)
+
+        return list(chosen_samples)
+
+    " Main Method "
+
+    def run_pipeline(self, selection_criterion):
+        """ Run the active learning pipeline """
+
+        # labeled_data_x, labeled_data_y, unlabeled_data_x, unlabeled_data_y, test_data_x, test_data_y = \
+        #     self.get_data_copy()
+
+        self.copy_data = copy.deepcopy(self.data)
+
+        self.sampling_methods = [self._random_sampling, self._uncertainty_sampling, self._diversity_sampling,
+                                 self._density_weighted_uncertainty_sampling, self._margin_sampling,
+                                 self.risk_based_sampling,self.qbc_sampling, self.metropolis_hastings_sampling,
+                                 self.thompson_sampling]
+        mab = UCB(len(self.sampling_methods))
+
+        accuracy_scores = []
+        for iteration in range(self.iterations):
+            print(iteration)
+
+            if len(self.copy_data['unlabeled_data']['y']) < self.budget_per_iter:
+                break
+
+            # 1. create and fit model on available train data
+            train_x, train_y = self.copy_data['labeled_data']['x'], self.copy_data['labeled_data']['y']
+            self.model = LogisticRegression(random_state=42, max_iter=1000)
+            # self.model = RandomForestClassifier(n_estimators=25, max_depth=5, random_state=42)
+            self.model.fit(train_x, train_y)
+
+            # 2. predict unlabeled data and choose samples to label (get probabilities, not predicted labels)
+            unlabeled_x = self.copy_data['unlabeled_data']['x']
+            y_pred = self.model.predict_proba(unlabeled_x)
+
+            # 3. choose data to be labeled
+            if selection_criterion == 'random':
+                add_to_train_indices = self._random_sampling(y_pred)
+            elif selection_criterion == 'uncertainty':
+                add_to_train_indices = self._uncertainty_sampling(y_pred)
+            elif selection_criterion == 'diversity':
+                add_to_train_indices = self._diversity_sampling(y_pred)
+            elif selection_criterion == 'density_weighted_uncertainty':
+                add_to_train_indices = self._density_weighted_uncertainty_sampling(y_pred)
+            elif selection_criterion == 'margin':
+                add_to_train_indices = self._margin_sampling(y_pred)
+            elif selection_criterion == 'risk_based':
+                add_to_train_indices = self.risk_based_sampling(y_pred)
+            elif selection_criterion == 'QBC':
+                add_to_train_indices = self.qbc_sampling(y_pred)
+            elif selection_criterion == 'metropolis_hastings':
+                add_to_train_indices = self.metropolis_hastings_sampling(y_pred)
+            elif selection_criterion == 'thompson':
+                add_to_train_indices = self.thompson_sampling(y_pred)
+            elif selection_criterion == 'MAB':
+                add_to_train_indices = self.MAB_pipeline(mab, y_pred)
+            else:
+                raise RuntimeError("unknown method")
+
+            for idx in sorted(add_to_train_indices, reverse=True):
+                self.copy_data['labeled_data']['x'].append(self.copy_data['unlabeled_data']['x'].pop(idx))
+                self.copy_data['labeled_data']['y'] = np.append(self.copy_data['labeled_data']['y'],
+                                                                self.copy_data['unlabeled_data']['y'][idx])
+                self.copy_data['unlabeled_data']['y'] = np.delete(self.copy_data['unlabeled_data']['y'], idx)
+
+            # 4. Compute accuracy
+            test_x, test_y = self.copy_data['test_data']['x'], self.copy_data['test_data']['y']
+            y_pred = self.model.predict(test_x)
+            accuracy = np.mean(y_pred == test_y)
+            accuracy = round(float(accuracy), 3)
+            accuracy_scores.append(accuracy)
+
+        return accuracy_scores
+
+
+if __name__ == '__main__':
+
+    feature_of_interest = 'Diabetes'
+
+    al = ActiveLearningPipeline(feature_of_interest, iterations=10, budget_per_iter=400, data_path=r"converted_data.csv",
+                                train_label_test_split=(0.3, 0.6, 0.1))
+
+    # sampling_methods_to_try = ['diversity', 'density_weighted_uncertainty',
+    #                            'margin', 'risk_based', 'random', 'uncertainty', 'MAB']
+    sampling_methods_to_try = ['MAB', 'thompson', 'QBC', 'uncertainty', 'random']
+
+    methods_performance = {}
+    for sm in sampling_methods_to_try:
+        print("=" * 10, sm, "=" * 10)
+        sm_result = al.run_pipeline(selection_criterion=sm)
+        methods_performance[sm] = sm_result
+
+    generate_plot(methods_performance)